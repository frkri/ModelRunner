--- conflicted
+++ resolved
@@ -32,22 +32,30 @@
   }
 }
 
-<<<<<<< HEAD
 ### OpenHermes 2.5 Mistral7B
-=======
-### StableLM 2 Zephyr 1.6B
->>>>>>> b1872271
 POST http://localhost:25566/text/raw
 content-type: application/json
 
 {
-<<<<<<< HEAD
   "model": "openhermes",
   "input": "<|im_start|>user\nGive me a detailed report about tomorrows sunny weather.<|im_end|>",
-=======
+  "max_length": 100,
+  "model_config": {
+    "temperature": 0.2,
+    "seed": 12345,
+    "top_p": 0.6,
+    "repeat_penalty": 1.1,
+    "repeat_context_size": 64
+  }
+}
+
+### StableLM 2 Zephyr 1.6B
+POST http://localhost:25566/text/raw
+content-type: application/json
+
+{
   "model": "stablelm2",
   "input": "<|user|>\nGive me a detailed report about tomorrows sunny weather.<|endoftext|>\n<|assistant|>\n",
->>>>>>> b1872271
   "max_length": 100,
   "model_config": {
     "temperature": 0.2,
