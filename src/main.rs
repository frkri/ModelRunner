use std::net::SocketAddr;
use std::time::Duration;

use anyhow::{Context, Result};
use axum::extract::{DefaultBodyLimit, Multipart};
use axum::http::StatusCode;
use axum::routing::post;
use axum::{middleware, Json, Router};
use axum_server::tls_rustls::RustlsConfig;
use axum_server::Handle;
use candle_transformers::models::mixformer;
use clap::Parser;
use clap_serde_derive::ClapSerde;
use env_logger::Env;
use hf_hub::api::sync::Api;
use lazy_static::lazy_static;
use log::{error, info};
use sqlx::SqlitePool;

use crate::auth::auth_middleware;
use crate::config::Config;
use crate::error::ModelRunnerError;
use crate::error::{HttpErrorResponse, ModelResult};
use crate::inference::model_config::GeneralModelConfig;
use crate::inference::models::mistral7b::Mistral7BModel;
use crate::inference::models::model::AudioTask;
use crate::inference::models::model::ModelBase;
use crate::inference::models::model::ModelDomain;
use crate::inference::models::model::TextTask;
use crate::inference::models::openhermes::OpenHermesModel;
use crate::inference::models::phi2::Phi2Model;
use crate::inference::models::stablelm2::StableLm2Model;
use crate::inference::models::whisper::WhisperModel;
use crate::inference::task::instruct::{InstructHandler, InstructRequest, InstructResponse};
use crate::inference::task::raw::{RawHandler, RawRequest, RawResponse};
use crate::inference::task::transcribe::{
    TranscribeHandler, TranscribeRequest, TranscribeResponse,
};

mod auth;
mod config;
mod error;
mod inference;
mod models;

#[derive(Parser)]
#[command(author, version, about, long_about = None)]
struct Args {
    /// Path to the configuration file
    #[arg(short, long, env, default_value = "ModelRunner.toml")]
    config_file: String,

    /// Configuration options
    #[command(flatten)]
    pub opt_config: <Config as ClapSerde>::Opt,
}

#[derive(Clone)]
struct AppState {
    db_pool: SqlitePool,
}

lazy_static! {
    static ref PHI2_MODEL: Phi2Model = Phi2Model::new(
        Api::new().expect("Failed to create API"),
        ModelBase {
            name: "Quantized Phi2".into(),
            license: "MIT".into(),
            domain: ModelDomain::Text(vec![TextTask::Chat, TextTask::Instruct]),
            repo_id: "lmz/candle-quantized-phi".into(),
            repo_revision: "main".into(),
        },
        "tokenizer-puffin-phi-v2.json".into(),
        "model-puffin-phi-v2-q80.gguf".into(),
        mixformer::Config::puffin_phi_v2(),
        GeneralModelConfig::default(),
    )
    .map_err(|e| error!("Failed to create Phi2 model: {}", e))
    .unwrap();
    static ref WHISPER_MODEL: WhisperModel = WhisperModel::new(
        Api::new().expect("Failed to create API"),
        ModelBase {
            name: "Quantized Whisper".into(),
            license: "MIT".into(),
            domain: ModelDomain::Audio(AudioTask::Transcribe),
            repo_id: "lmz/candle-whisper".into(),
            repo_revision: "main".into(),
        },
        "config-tiny.json".into(),
        "tokenizer-tiny.json".into(),
        "model-tiny-q4k.gguf".into(),
        "melfilters.bytes".into(),
    )
    .map_err(|e| error!("Failed to create Whisper model: {}", e))
    .unwrap();
    static ref MISTRAL7B_INSTRUCT_MODEL: Mistral7BModel = Mistral7BModel::new(
        Api::new().expect("Failed to create API"),
        ModelBase {
            name: "Quantized Mistral7B".into(),
            license: "Apache 2.0".into(),
            domain: ModelDomain::Text(vec![TextTask::Chat, TextTask::Instruct,]),
            repo_id: "TheBloke/Mistral-7B-Instruct-v0.2-GGUF".into(),
            repo_revision: "main".into(),
        },
        "tokenizer.json".into(),
        "mistral-7b-instruct-v0.2.Q4_K_S.gguf".into(),
        GeneralModelConfig::default(),
    )
    .map_err(|e| error!("Failed to create Mistral7B model: {}", e))
    .unwrap();
    static ref OPENHERMES_MODEL: OpenHermesModel = OpenHermesModel::new(
        Api::new().expect("Failed to create API"),
        ModelBase {
            name: "Quantized OpenHermes-2.5 Mistral7B".into(),
            license: "Apache 2.0".into(),
            domain: ModelDomain::Text(vec![TextTask::Chat, TextTask::Instruct,]),
            repo_id: "TheBloke/OpenHermes-2.5-Mistral-7B-GGUF".into(),
            repo_revision: "main".into(),
        },
        "tokenizer.json".into(),
        "openhermes-2.5-mistral-7b.Q4_K_M.gguf".into(),
        GeneralModelConfig::default(),
    )
    .map_err(|e| error!("Failed to create OpenHermes model: {}", e))
    .unwrap();
    static ref STABLELM2_MODEL: StableLm2Model = StableLm2Model::new(
        Api::new().expect("Failed to create API"),
        ModelBase {
            name: "Quantized StableLM 2 Zephyr 1.6B".into(),
            license: "StabilityAI Non-Commercial Research Community License".into(),
            domain: ModelDomain::Text(vec![TextTask::Chat, TextTask::Instruct]),
            repo_id: "lmz/candle-stablelm".into(),
            repo_revision: "main".into(),
        },
        "tokenizer-gpt4.json".into(),
        "stablelm-2-zephyr-1_6b-q4k.gguf".into(),
        GeneralModelConfig::default(),
    )
    .map_err(|e| error!("Failed to create StableLM2 model: {}", e))
    .unwrap();
}

#[tokio::main]
async fn main() -> Result<()> {
    env_logger::Builder::from_env(Env::default().default_filter_or("info")).init();

    let args = Args::parse();
    let config = match Config::from_toml(&args.config_file) {
        Ok(conf) => conf.merge(args.opt_config),
        Err(err) => {
            if args.config_file == "ModelRunner.toml" {
                Config::default().merge(args.opt_config)
            } else {
                exit_err!(
                    1,
                    "Failed to read configuration file {} with error: {}",
                    args.config_file,
                    err
                );
            }
        }
    };

    let db_pool = SqlitePool::connect(&config.sqlite_connection_options)
        .await
        .context("Failed to establish connection to database")?;
    sqlx::migrate!()
        .run(&db_pool)
        .await
        .context("Failed to run migrations")?;

    let text_router = Router::new()
        .route("/raw", post(handle_raw_request))
        .route("/instruct", post(handle_instruct_request));
    let audio_router = Router::new()
        .route("/transcribe", post(handle_transcribe_request))
        // 10 MB limit
        .layer(DefaultBodyLimit::max(10_000_000));

    let app_state = AppState { db_pool };
    let router = Router::new()
        .nest("/text", text_router)
        .nest("/audio", audio_router)
        .layer(middleware::from_fn_with_state(app_state, auth_middleware));

    let addr = format!("{}:{}", config.address, config.port)
        .parse::<SocketAddr>()
        .context("Failed to create socket from address and port")?;
    info!(
        "model_runner v{}",
        option_env!("CARGO_PKG_VERSION").unwrap_or("unknown")
    );
    info!("Listening on {}", addr);
    info!(
        "Supported features: avx: {}, neon: {}, simd128: {}, f16c: {}",
        candle_core::utils::with_avx(),
        candle_core::utils::with_neon(),
        candle_core::utils::with_simd128(),
        candle_core::utils::with_f16c()
    );

    let shutdown_handle = Handle::new();
    tokio::spawn(shutdown_handler(shutdown_handle.clone()));

    match (config.tls.certificate, config.tls.private_key) {
        (Some(certificate), Some(private_key)) => {
            let tls_config = RustlsConfig::from_pem_file(certificate, private_key)
                .await
                .context("Failed to create TLS configuration")?;
            info!("TLS support for HTTPS enabled");
            axum_server::bind_rustls(addr, tls_config)
                .handle(shutdown_handle)
                .serve(router.into_make_service())
                .await?;
        }
        (None, None) => {
            axum_server::bind(addr)
                .handle(shutdown_handle)
                .serve(router.into_make_service())
                .await?
        }
        _ => exit_err!(
            1,
            "Both certificate and private key must be provided to enable TLS support."
        ),
    };

    Ok(())
}

async fn shutdown_handler(handle: Handle) {
    let ctrl_c_signal = async {
        tokio::signal::ctrl_c()
            .await
            .expect("Failed to create ctrl-c signal")
    };

    #[cfg(unix)]
    let terminate_signal = async {
<<<<<<< HEAD
        match tokio::signal::unix::signal(tokio::signal::unix::SignalKind::terminate()) {
            Ok(_) => info!("Received terminate signal"),
            Err(e) => error!("Failed to listen for terminate signal: {}", e),
        }
=======
        tokio::signal::unix::signal(tokio::signal::unix::SignalKind::terminate())
            .expect("Failed to create terminate signal")
            .recv()
            .await;
>>>>>>> 6b768359
    };

    #[cfg(not(unix))]
    let terminate_signal = std::future::pending::<()>();

    tokio::select! {
        _ = ctrl_c_signal => handle.graceful_shutdown(Some(Duration::from_secs(45))),
        _ = terminate_signal => handle.graceful_shutdown(Some(Duration::from_secs(45))),
    }
}

#[axum_macros::debug_handler]
async fn handle_raw_request(
    Json(req): Json<RawRequest>,
) -> ModelResult<(StatusCode, Json<RawResponse>)> {
    match req.model.as_str() {
        "phi2" => Ok((StatusCode::OK, Json(PHI2_MODEL.clone().run_raw(req)?))),
        "mistral7b" => Ok((
            StatusCode::OK,
            Json(MISTRAL7B_INSTRUCT_MODEL.clone().run_raw(req)?),
        )),
        "openhermes" => Ok((StatusCode::OK, Json(OPENHERMES_MODEL.clone().run_raw(req)?))),
        "stablelm2" => Ok((StatusCode::OK, Json(STABLELM2_MODEL.clone().run_raw(req)?))),
        _ => bail_runner!(StatusCode::NOT_FOUND, "Model {} not found", req.model),
    }
}

#[axum_macros::debug_handler]
async fn handle_instruct_request(
    Json(req): Json<InstructRequest>,
) -> ModelResult<(StatusCode, Json<InstructResponse>)> {
    match req.model.as_str() {
        "phi2" => Ok((StatusCode::OK, Json(PHI2_MODEL.clone().run_instruct(req)?))),
        "mistral7b" => Ok((
            StatusCode::OK,
            Json(MISTRAL7B_INSTRUCT_MODEL.clone().run_instruct(req)?),
        )),
        "openhermes" => Ok((
            StatusCode::OK,
            Json(OPENHERMES_MODEL.clone().run_instruct(req)?),
        )),
        "stablelm2" => Ok((
            StatusCode::OK,
            Json(STABLELM2_MODEL.clone().run_instruct(req)?),
        )),
        _ => bail_runner!(StatusCode::NOT_FOUND, "Model {} not found", req.model),
    }
}

#[axum_macros::debug_handler]
async fn handle_transcribe_request(
    mut multipart: Multipart,
) -> ModelResult<(StatusCode, Json<TranscribeResponse>)> {
    let mut opt_request = None;
    let mut opt_file_bytes = None;

    while let Some(field) = multipart.next_field().await? {
        if let Some(name) = field.name() {
            match name {
                "request_content" => {
                    if field
                        .content_type()
                        .map_or(false, |content| content != "application/json")
                    {
                        bail_runner!(
                            StatusCode::BAD_REQUEST,
                            "Invalid mime type in content-type header for request_content field"
                        );
                    }
                    opt_request = Some(Json::<TranscribeRequest>::from_bytes(
                        &field.bytes().await?,
                    )?)
                }
                "audio_content" => {
                    if field
                        .content_type()
                        .map_or(false, |content| !VALID_WAV_MIME_TYPES.contains(&content))
                    {
                        bail_runner!(
                            StatusCode::BAD_REQUEST,
                            "Invalid mime type in content-type header for audio_content field"
                        );
                    }
                    opt_file_bytes = Some(field.bytes().await?);
                }
                _ => bail_runner!(StatusCode::BAD_REQUEST, "Unknown field {}", name),
            }
        }
    }

    if opt_request.is_none() || opt_file_bytes.is_none() {
        let missing_field = if opt_request.is_none() {
            "request_content"
        } else {
            "audio_content"
        };
        bail_runner!(
            StatusCode::BAD_REQUEST,
            "Missing field {} in multipart form",
            missing_field
        );
    }
    let file_bytes = opt_file_bytes.unwrap().to_vec().into_boxed_slice();
    let request = opt_request.as_ref().unwrap();

    match request.model.to_lowercase().as_str() {
        "whisper" => Ok((
            StatusCode::OK,
            Json(
                WHISPER_MODEL
                    .clone()
                    .run_transcribe(file_bytes, &request.language)?,
            ),
        )),
        _ => bail_runner!(
            StatusCode::NOT_FOUND,
            "Model {} not found",
            &opt_request.unwrap().model
        ),
    }
}

// As per https://developer.mozilla.org/en-US/docs/Web/Media/Formats/Containers#wave_wav
static VALID_WAV_MIME_TYPES: [&str; 4] =
    ["audio/wave", "audio/wav", "audio/x-wav", "audio/x-pn-wav"];

#[macro_export]
macro_rules! exit_err {
    ($msg:expr) => {
        {
            error!($msg);
            std::process::exit(1);
        }
    };
    ($code:expr, $msg:expr) => {
        {
            error!($msg);
            std::process::exit($code);
        }
    };
    ($code:expr, $fmt:expr $(, $arg:expr)*) => {
        {
            error!($fmt $(, $arg)*);
            std::process::exit($code);
        }
    };
}<|MERGE_RESOLUTION|>--- conflicted
+++ resolved
@@ -237,17 +237,10 @@
 
     #[cfg(unix)]
     let terminate_signal = async {
-<<<<<<< HEAD
         match tokio::signal::unix::signal(tokio::signal::unix::SignalKind::terminate()) {
             Ok(_) => info!("Received terminate signal"),
             Err(e) => error!("Failed to listen for terminate signal: {}", e),
         }
-=======
-        tokio::signal::unix::signal(tokio::signal::unix::SignalKind::terminate())
-            .expect("Failed to create terminate signal")
-            .recv()
-            .await;
->>>>>>> 6b768359
     };
 
     #[cfg(not(unix))]
