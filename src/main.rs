--- conflicted
+++ resolved
@@ -230,11 +230,8 @@
             StatusCode::OK,
             Json(MISTRAL7B_INSTRUCT_MODEL.clone().run_raw(req)?),
         )),
-<<<<<<< HEAD
         "openhermes" => Ok((StatusCode::OK, Json(OPENHERMES_MODEL.clone().run_raw(req)?))),
-=======
         "stablelm2" => Ok((StatusCode::OK, Json(STABLELM2_MODEL.clone().run_raw(req)?))),
->>>>>>> b1872271
         _ => bail_runner!(StatusCode::NOT_FOUND, "Model {} not found", req.model),
     }
 }
@@ -249,15 +246,13 @@
             StatusCode::OK,
             Json(MISTRAL7B_INSTRUCT_MODEL.clone().run_instruct(req)?),
         )),
-<<<<<<< HEAD
         "openhermes" => Ok((
             StatusCode::OK,
-            Json(OPENHERMES_MODEL.clone().run_instruct(req)?),
-=======
+            Json(OPENHERMES_MODEL.clone().run_instruct(req)?)
+        )),
         "stablelm2" => Ok((
             StatusCode::OK,
             Json(STABLELM2_MODEL.clone().run_instruct(req)?),
->>>>>>> b1872271
         )),
         _ => bail_runner!(StatusCode::NOT_FOUND, "Model {} not found", req.model),
     }
