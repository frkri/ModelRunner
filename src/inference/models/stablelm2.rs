use anyhow::Result;
use candle_transformers::generation::LogitsProcessor;
use candle_transformers::models::stable_lm::Config;
use hf_hub::api::sync::Api;
use hf_hub::{Repo, RepoType};
use rand::random;

use crate::inference::model_config::GeneralModelConfig;
use crate::inference::task::instruct::{InstructHandler, InstructRequest, InstructResponse};
use crate::inference::task::raw::{RawHandler, RawRequest, RawResponse};
use crate::inference::text_pipeline::{Model, ModelConfig, TextGeneratorPipeline};
use crate::ModelBase;

#[derive(Clone)]
pub struct StableLm2Model {
    generator_pipeline: TextGeneratorPipeline,
<<<<<<< HEAD
}

impl Clone for StableLm2Model {
    #[tracing::instrument(level = "trace", skip(self))]
    fn clone(&self) -> Self {
        StableLm2Model {
            generator_pipeline: self.generator_pipeline.clone(),
        }
    }
=======
    insert_prompt: bool,
>>>>>>> 3032a3da
}

impl StableLm2Model {
    #[tracing::instrument(
        level = "debug",
        skip(api, base, tokenizer_filename, gguf_filename, general_model_config)
    )]
    pub fn new(
        api: &Api,
        base: &ModelBase,
        tokenizer_filename: &str,
        gguf_filename: &str,
        general_model_config: &GeneralModelConfig,
        insert_prompt: bool,
    ) -> Result<Self> {
        let repo = api.repo(Repo::with_revision(
            base.repo_id.clone(),
            RepoType::Model,
            base.repo_revision.clone(),
        ));
        let stablelm_repo = api.repo(Repo::with_revision(
            "stabilityai/stablelm-2-zephyr-1_6b".into(),
            RepoType::Model,
            "095f80bcaa049c014925fec31d145754751899e6".into(), // TODO change later
        ));
        let config = std::fs::read_to_string(stablelm_repo.get("config.json")?)?;
        let config: Config = serde_json::from_str(&config)?;

        let generator_pipeline = TextGeneratorPipeline::with_quantized_gguf_config(
            &repo,
            &Model::StableLm(None),
            ModelConfig::StableLm(config),
            tokenizer_filename,
            gguf_filename,
            general_model_config.seed,
            general_model_config.temperature,
            general_model_config.top_p,
            general_model_config.repeat_penalty,
            general_model_config.repeat_context_size,
        )?;

        Ok(Self {
            generator_pipeline,
            insert_prompt,
        })
    }
}

impl RawHandler for StableLm2Model {
    #[tracing::instrument(level = "debug", skip(self, request))]
    fn run_raw(&mut self, request: RawRequest) -> Result<RawResponse> {
        let pipeline = &mut self.generator_pipeline;
        let logits = LogitsProcessor::new(
            request.model_config.seed.unwrap_or_else(random),
            request.model_config.temperature,
            request.model_config.top_p,
        );

        pipeline.repeat_penalty = request.model_config.repeat_penalty;
        pipeline.repeat_context_size = request.model_config.repeat_context_size;
        pipeline.logits_processor = logits;

        let (output, inference_time) = pipeline.generate(&request.input, request.max_length)?;
        Ok(RawResponse {
            output,
            inference_time,
        })
    }
}

impl InstructHandler for StableLm2Model {
    #[tracing::instrument(level = "debug", skip(self, request))]
    fn run_instruct(&mut self, request: InstructRequest) -> Result<InstructResponse> {
        let prompt = if self.insert_prompt {
            format!("<|user|>\n{}<|endoftext|>\n<|assistant|>\n", request.input)
        } else {
            request.input
        };
        let (output, inference_time) = self
            .generator_pipeline
            .generate(&prompt, request.max_length)?;

        Ok(InstructResponse {
            output,
            inference_time,
        })
    }
}<|MERGE_RESOLUTION|>--- conflicted
+++ resolved
@@ -14,26 +14,10 @@
 #[derive(Clone)]
 pub struct StableLm2Model {
     generator_pipeline: TextGeneratorPipeline,
-<<<<<<< HEAD
-}
-
-impl Clone for StableLm2Model {
-    #[tracing::instrument(level = "trace", skip(self))]
-    fn clone(&self) -> Self {
-        StableLm2Model {
-            generator_pipeline: self.generator_pipeline.clone(),
-        }
-    }
-=======
     insert_prompt: bool,
->>>>>>> 3032a3da
 }
 
 impl StableLm2Model {
-    #[tracing::instrument(
-        level = "debug",
-        skip(api, base, tokenizer_filename, gguf_filename, general_model_config)
-    )]
     pub fn new(
         api: &Api,
         base: &ModelBase,
@@ -76,7 +60,6 @@
 }
 
 impl RawHandler for StableLm2Model {
-    #[tracing::instrument(level = "debug", skip(self, request))]
     fn run_raw(&mut self, request: RawRequest) -> Result<RawResponse> {
         let pipeline = &mut self.generator_pipeline;
         let logits = LogitsProcessor::new(
@@ -98,7 +81,6 @@
 }
 
 impl InstructHandler for StableLm2Model {
-    #[tracing::instrument(level = "debug", skip(self, request))]
     fn run_instruct(&mut self, request: InstructRequest) -> Result<InstructResponse> {
         let prompt = if self.insert_prompt {
             format!("<|user|>\n{}<|endoftext|>\n<|assistant|>\n", request.input)
