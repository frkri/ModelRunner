--- conflicted
+++ resolved
@@ -53,10 +53,7 @@
 argon2 = "0.5.3"
 base64ct = "1.6.0"
 url = "2.5.0"
-<<<<<<< HEAD
 bitflags = { version = "2.5.0", features = ["serde"] }
-=======
 
 [target.'cfg(unix)'.dependencies]
-tikv-jemallocator = "0.5.4"
->>>>>>> 3ad278b8
+tikv-jemallocator = "0.5.4"