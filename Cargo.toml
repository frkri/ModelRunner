--- conflicted
+++ resolved
@@ -26,7 +26,6 @@
 
 [dependencies]
 anyhow = "1.0.81"
-<<<<<<< HEAD
 tracing = "0.1.40"
 tracing-subscriber = { version = "0.3.18", features = ["fmt", "env-filter"] }
 tracing-opentelemetry = { version = "0.23.0", features = ["metrics"] }
@@ -36,12 +35,7 @@
 opentelemetry-otlp = { version = "0.15.0", features = ["tonic", "metrics", "trace"] }
 opentelemetry-semantic-conventions = "0.14.0"
 tower-http = { version = "0.5.2", features = ["trace"] }
-tokio = { version = "1.36.0", features = ["macros", "rt-multi-thread", "rt", "signal"] }
-=======
-log = "0.4.20"
-env_logger = "0.11.3"
 tokio = { version = "1.37.0", features = ["macros", "rt-multi-thread", "rt", "signal"] }
->>>>>>> 62ea02e8
 lazy_static = "1.4.0"
 reqwest = { version = "0.12.2", default-features = false, features = ["blocking", "rustls-tls"] }
 axum = { version = "0.7.5", features = ["form", "http1", "json", "matched-path", "original-uri", "query", "tokio", "tower-log", "tracing", "http2", "macros", "multipart"] }
