--- conflicted
+++ resolved
@@ -1,10 +1,6 @@
 [package]
 name = "model_runner"
-<<<<<<< HEAD
-version = "1.2.3"
-=======
 version = "1.2.4"
->>>>>>> 06c29b2e
 edition = "2021"
 repository = "https://github.com/frkri/ModelRunner"
 license = "MIT"
